#include <Metal/Metal.h>

#include <chrono>
#include <fstream>
#include <functional>
#include <iostream>
#include <random>
#include <sstream>
#include <stdexcept>
#include <stdlib.h>
#include <string>

/*
   This code is largely copy paste from Nikita Shulga's llm_experiments repo
*/

void fail(const std::string &str) {
  std::cerr << str << std::endl;
  abort();
}

void fail(const std::string &str1, const std::string &str2) {
  std::cerr << str1 << str2 << std::endl;
  abort();
}

id<MTLDevice> getMetalDevice() {
  NSArray *devices = [MTLCopyAllDevices() autorelease];
  if (devices.count == 0) {
    fail("Metal is not supported");
  }
  return devices[0];
}

id<MTLLibrary> compileLibraryFromSource(id<MTLDevice> device,
                                        const std::string &source) {
  NSError *error = nil;
  MTLCompileOptions *options = [[MTLCompileOptions new] autorelease];
  [options setLanguageVersion:MTLLanguageVersion3_1];
  id<MTLLibrary> library = [device
      newLibraryWithSource:[NSString stringWithUTF8String:source.c_str()]
                   options:options
                     error:&error];
  if (library == nil) {
    fail("Failed to compile: ", error.description.UTF8String);
  }
  return library;
}

id<MTLLibrary> compileLibraryFromFile(id<MTLDevice> device,
                                      const std::string &fname) {
  std::ifstream ifs(fname);
  std::stringstream ss;
  ss << ifs.rdbuf();
  return compileLibraryFromSource(device, ss.str());
}

id<MTLBuffer> allocSharedBuffer(id<MTLDevice> device, int32_t length) {
  id<MTLBuffer> rc = [device newBufferWithLength:length
                                         options:MTLResourceStorageModeShared];
  if (rc == nil) {
    fail("Can't allocate " + std::to_string(length) + " bytes on GPU");
  }
  return rc;
}

inline uint32_t float_as_int(float f) {
  union {
    float f;
    uint32_t i;
  } x;
  x.f = f;
  return x.i;
}

inline float int_as_float(uint32_t i) {
  union {
    float f;
    uint32_t i;
  } x;
  x.i = i;
  return x.f;
}

struct BFloat16 {
  BFloat16(float x) : val(float_as_int(x) >> 16) {}
  operator float() const { return int_as_float(val << 16); }

  uint16_t val;
};
using Float16 = _Float16;

template <int groupSize> struct Int4MMBase {
  Int4MMBase(id<MTLDevice> device, const std::string &lib_name_, int32_t M_,
             int32_t N_, int32_t K_)
      : Int4MMBase(device, M_, N_, K_) {
    lib_name = lib_name_;
    lib = compileLibraryFromFile(device, lib_name + ".metal");
  }
  Int4MMBase(id<MTLDevice> device, int32_t M_, int32_t N_, int32_t K_)
      : M(M_), N(N_), K(K_), lib(nil) {
    allocBuffers(device);
  }

  virtual void dispatchThreads(id<MTLComputeCommandEncoder> encoder,
                               int32_t maxThreadsPerGroup) const {}

  void encodeMM(id<MTLCommandBuffer> cmdBuffer,
                id<MTLComputePipelineState> cpl) const {
    id<MTLComputeCommandEncoder> encoder = [cmdBuffer computeCommandEncoder];
    std::vector<int32_t> sizes = {M, K, N, 0};
    const auto maxThreadsPerGroup =
        static_cast<decltype(M)>([cpl maxTotalThreadsPerThreadgroup]);
    [encoder setComputePipelineState:cpl];
    [encoder setBuffer:buf_A offset:0 atIndex:0];
    [encoder setBuffer:buf_B offset:0 atIndex:1];
    [encoder setBuffer:buf_scales offset:0 atIndex:2];
    [encoder setBuffer:buf_zero_point offset:0 atIndex:3];
    [encoder setBuffer:buf_C offset:0 atIndex:4];
    [encoder setBytes:sizes.data()
<<<<<<< HEAD
               length:sizeof(uint32_t) * sizes.size()
              atIndex:5];
=======
               length:sizeof(int32_t) * sizes.size()
              atIndex:4];
>>>>>>> 33f972dd
    dispatchThreads(encoder, maxThreadsPerGroup);
    [encoder endEncoding];
  }

  template <typename T> void init() {
    T *a_ptr = reinterpret_cast<T *>([buf_A contents]);
    uint8_t *b_ptr = reinterpret_cast<uint8_t *>([buf_B contents]);
    T *c_ptr = reinterpret_cast<T *>([buf_C contents]);
    T *s_ptr = reinterpret_cast<T *>([buf_scales contents]);
    T *z_ptr = reinterpret_cast<T *>([buf_zero_point contents]);
    std::random_device rd;
    std::mt19937 generator(rd());
    std::uniform_int_distribution<> int_distrib(-8, 7);
    std::uniform_real_distribution<> real_distrib(-1.0, 1.0);

    for (int32_t idx = 0; idx < M * K; ++idx) {
      a_ptr[idx] = real_distrib(generator);
    }
    for (int32_t idx = 0; idx < N * K / 2; ++idx) {
      int32_t b0 = int_distrib(generator);
      int32_t b1 = int_distrib(generator);
      b_ptr[idx] = ((b1 + 8) << 4) | (b0 + 8);
    }
<<<<<<< HEAD
    for (unsigned idx = 0; idx < N * K / groupSize; ++idx) {
      s_ptr[idx] = (idx + 1.0) / N;
      z_ptr[idx] = 0;
=======
    for (int32_t idx = 0; idx < N * K / groupSize; ++idx) {
      s_ptr[2 * idx] = (idx + 1.0) / N;
      s_ptr[2 * idx + 1] = 0;
>>>>>>> 33f972dd
    }
    for (int32_t idx = 0; idx < M * N; ++idx) {
      c_ptr[idx] = -1.0;
    }
  }

  template <typename T>
  bool validate(float atol_lim = 5e-4, float rtol_lim = 5e-3) const {
    T *a_ptr = reinterpret_cast<T *>([buf_A contents]);
    uint8_t *b_ptr = reinterpret_cast<uint8_t *>([buf_B contents]);
    T *c_ptr = reinterpret_cast<T *>([buf_C contents]);
    T *s_ptr = reinterpret_cast<T *>([buf_scales contents]);
    T *z_ptr = reinterpret_cast<T *>([buf_zero_point contents]);

    for (int32_t m = 0; m < M; m++) {
      for (int32_t n = 0; n < N; n++) {
        float expected = float(c_ptr[m * N + n]);
        const int32_t k_block = (K + groupSize - 1) / groupSize;
        const T *A_ptr = a_ptr + m * K;

        float rc = 0.0;
<<<<<<< HEAD
        uint k = 0;
        for (uint32_t kb = 0; kb < k_block; kb++) {
          const T scale = s_ptr[(kb * N + n)];
          const T zero = z_ptr[(kb * N + n)] - scale * T(8);
          for (uint idx = 0; idx < groupSize && k < K; idx++, k++) {
=======
        int32_t k = 0;
        for (int32_t kb = 0; kb < k_block; kb++) {
          const T scale = sz_ptr[(kb * N + n) * 2 + 0];
          const T zero = sz_ptr[(kb * N + n) * 2 + 1] - scale * T(8);
          for (int32_t idx = 0; idx < groupSize && k < K; idx++, k++) {
>>>>>>> 33f972dd
            const auto a_val = float(A_ptr[k]);
            uint8_t b_val = b_ptr[(n * K + k) / 2];
            b_val = (k & 1) == 0 ? b_val & 0x0f : (b_val >> 4);
            rc += a_val * float(scale * T(b_val) + zero);
          }
        }

        auto atol = std::abs(rc - expected);
        auto rtol =
            atol / std::max(std::min(std::abs(expected), std::abs(rc)), 1e-6f);
        if (rtol > rtol_lim && atol > atol_lim) {
          std::cerr << "Error at:(" << m << ", " << n << ")\n";
          std::cerr << "Result " << expected << " vs expected " << rc
                    << " (atol=" << atol << " ,rtol=" << rtol << ") at " << m
                    << ":" << n << std::endl;
          return false;
        }
      }
    }
    return true;
  }

  template <typename T> bool run_and_validate() {
    init<T>();
    id<MTLFunction> func = [lib
        newFunctionWithName:[NSString
                                stringWithFormat:@"int4pack_mv_%u_%s",
                                                 groupSize,
                                                 type_string<T>().c_str()]];
    if (func == nil) {
      fail("Can:t get function");
    }
    NSError *error = nil;
    auto cpl = [lib.device newComputePipelineStateWithFunction:func
                                                         error:&error];
    if (cpl == nil) {
      fail("Failed to construct pipeline state: ",
           error.description.UTF8String);
    }
    id<MTLCommandQueue> queue = [lib.device newCommandQueue];
    auto do_compute = ^() {
      @autoreleasepool {
        auto desc = [MTLCommandBufferDescriptor new];
        desc.errorOptions = MTLCommandBufferErrorOptionEncoderExecutionStatus;
        id<MTLCommandBuffer> cmdBuffer =
            [queue commandBufferWithDescriptor:desc];
        encodeMM(cmdBuffer, cpl);
        [cmdBuffer commit];
        [cmdBuffer waitUntilCompleted];
      }
    };

    do_compute();

    if (!validate<T>()) {
      return false;
    }
    return true;
  }

private:
  template <typename T> std::string type_string() const;
  template <> std::string type_string<BFloat16>() const { return "bfloat"; }
  template <> std::string type_string<float>() const { return "float"; }
  template <> std::string type_string<Float16>() const { return "half"; }
  void allocBuffers(id<MTLDevice> device, const int32_t elem_size = 4) {
    buf_A = allocSharedBuffer(device, M * K * elem_size);
    buf_B = allocSharedBuffer(device, N * K / 2);
    buf_C = allocSharedBuffer(device, M * N * elem_size);
    buf_scales = allocSharedBuffer(device, N * K / groupSize * elem_size);
    buf_zero_point = allocSharedBuffer(device, N * K / groupSize * elem_size);
  }

public:
  int32_t M, N, K;      // Input-output matirx dims
  id<MTLBuffer> buf_A;  // MxK elements
  id<MTLBuffer> buf_B;  // NxK elements
  id<MTLBuffer> buf_C;  // MxN elements
  id<MTLBuffer> buf_scales; // (K/groupSize)xNx2 elements
  id<MTLBuffer> buf_zero_point; // (K/groupSize)xNx2 elements
  id<MTLLibrary> lib;
  std::string lib_name;
};

template <int32_t groupSize> struct Int4MV : public Int4MMBase<groupSize> {
  using Int4MMBase<groupSize>::M;
  using Int4MMBase<groupSize>::N;
  Int4MV(id<MTLDevice> device, const std::string &lib_name_, int32_t M_,
         int32_t N_, int32_t K_)
      : Int4MMBase<groupSize>(device, lib_name_, M_, N_, K_) {
    if (M != 1) {
      fail("Value of M must be 1");
    }
  }
  void dispatchThreads(id<MTLComputeCommandEncoder> encoder,
                       int32_t maxThreadsPerGroup) const override {
    constexpr auto blockSize = 8;
    if (maxThreadsPerGroup < blockSize * blockSize) {
      throw std::runtime_error("Can't dispatch!");
    }
    [encoder dispatchThreads:MTLSizeMake(N / 4 * 32, 1, M)
        threadsPerThreadgroup:MTLSizeMake(64, 1, 1)];
  }
};

int main() {
  int32_t M, N, K;
  std::tie(M, N, K) = std::make_tuple(1, 4096, 4096);
  constexpr int32_t groupSize = 32;
  @autoreleasepool {
    id<MTLDevice> device = getMetalDevice();
    std::cout << "Using device " << device.name.UTF8String << std::endl;
    Int4MV<groupSize> int4mv_tester(device, "int4_quantized_kernels", M, N, K);

    // Benchmarks
    if (!int4mv_tester.run_and_validate<BFloat16>()) {
      fail("Failed to validate");
    };
  }
  return 0;
}<|MERGE_RESOLUTION|>--- conflicted
+++ resolved
@@ -118,13 +118,8 @@
     [encoder setBuffer:buf_zero_point offset:0 atIndex:3];
     [encoder setBuffer:buf_C offset:0 atIndex:4];
     [encoder setBytes:sizes.data()
-<<<<<<< HEAD
-               length:sizeof(uint32_t) * sizes.size()
+               length:sizeof(int32_t) * sizes.size()
               atIndex:5];
-=======
-               length:sizeof(int32_t) * sizes.size()
-              atIndex:4];
->>>>>>> 33f972dd
     dispatchThreads(encoder, maxThreadsPerGroup);
     [encoder endEncoding];
   }
@@ -148,15 +143,9 @@
       int32_t b1 = int_distrib(generator);
       b_ptr[idx] = ((b1 + 8) << 4) | (b0 + 8);
     }
-<<<<<<< HEAD
-    for (unsigned idx = 0; idx < N * K / groupSize; ++idx) {
+    for (int32_t idx = 0; idx < N * K / groupSize; ++idx) {
       s_ptr[idx] = (idx + 1.0) / N;
       z_ptr[idx] = 0;
-=======
-    for (int32_t idx = 0; idx < N * K / groupSize; ++idx) {
-      s_ptr[2 * idx] = (idx + 1.0) / N;
-      s_ptr[2 * idx + 1] = 0;
->>>>>>> 33f972dd
     }
     for (int32_t idx = 0; idx < M * N; ++idx) {
       c_ptr[idx] = -1.0;
@@ -178,19 +167,11 @@
         const T *A_ptr = a_ptr + m * K;
 
         float rc = 0.0;
-<<<<<<< HEAD
-        uint k = 0;
-        for (uint32_t kb = 0; kb < k_block; kb++) {
+        int32_t k = 0;
+        for (int32_t kb = 0; kb < k_block; kb++) {
           const T scale = s_ptr[(kb * N + n)];
           const T zero = z_ptr[(kb * N + n)] - scale * T(8);
-          for (uint idx = 0; idx < groupSize && k < K; idx++, k++) {
-=======
-        int32_t k = 0;
-        for (int32_t kb = 0; kb < k_block; kb++) {
-          const T scale = sz_ptr[(kb * N + n) * 2 + 0];
-          const T zero = sz_ptr[(kb * N + n) * 2 + 1] - scale * T(8);
           for (int32_t idx = 0; idx < groupSize && k < K; idx++, k++) {
->>>>>>> 33f972dd
             const auto a_val = float(A_ptr[k]);
             uint8_t b_val = b_ptr[(n * K + k) / 2];
             b_val = (k & 1) == 0 ? b_val & 0x0f : (b_val >> 4);
@@ -265,11 +246,11 @@
   }
 
 public:
-  int32_t M, N, K;      // Input-output matirx dims
-  id<MTLBuffer> buf_A;  // MxK elements
-  id<MTLBuffer> buf_B;  // NxK elements
-  id<MTLBuffer> buf_C;  // MxN elements
-  id<MTLBuffer> buf_scales; // (K/groupSize)xNx2 elements
+  int32_t M, N, K;              // Input-output matirx dims
+  id<MTLBuffer> buf_A;          // MxK elements
+  id<MTLBuffer> buf_B;          // NxK elements
+  id<MTLBuffer> buf_C;          // MxN elements
+  id<MTLBuffer> buf_scales;     // (K/groupSize)xNx2 elements
   id<MTLBuffer> buf_zero_point; // (K/groupSize)xNx2 elements
   id<MTLLibrary> lib;
   std::string lib_name;
