<<<<<<< HEAD
from torchao.quantization import (
    apply_weight_only_int8_quant,
    apply_dynamic_quant,
    change_linear_weights_to_int8_dqtensors,
    change_linear_weights_to_int8_woqtensors,
    change_linear_weights_to_int4_woqtensors,
    swap_conv2d_1x1_to_linear,
    autoquant,
    change_linears_to_autoquantizable,
    change_autoquantizable_to_quantized,
)

__all__ = [
    "apply_weight_only_int8_quant",
    "apply_dynamic_quant",
    "change_linear_weights_to_int8_dqtensors",
    "change_linear_weights_to_int8_woqtensors",
    "change_linear_weights_to_int4_woqtensors",
    "swap_conv2d_1x1_to_linear"
    "safe_int_mm",
    "autoquant",
    "change_linears_to_autoquantizable",
    "change_autoquantizable_to_quantized",
=======
from . import dtypes

__all__ = [
        "dtypes"
>>>>>>> 2ae74d38
]<|MERGE_RESOLUTION|>--- conflicted
+++ resolved
@@ -1,4 +1,3 @@
-<<<<<<< HEAD
 from torchao.quantization import (
     apply_weight_only_int8_quant,
     apply_dynamic_quant,
@@ -10,6 +9,7 @@
     change_linears_to_autoquantizable,
     change_autoquantizable_to_quantized,
 )
+from . import dtypes
 
 __all__ = [
     "apply_weight_only_int8_quant",
@@ -22,10 +22,5 @@
     "autoquant",
     "change_linears_to_autoquantizable",
     "change_autoquantizable_to_quantized",
-=======
-from . import dtypes
-
-__all__ = [
-        "dtypes"
->>>>>>> 2ae74d38
+    "dtypes"
 ]