import torch
from tabulate import tabulate

from transformers import AutoModelForCausalLM, AutoTokenizer
try:
    from lm_eval.models.huggingface import HFLM
    from lm_eval.evaluator import evaluate
    from lm_eval.tasks import get_task_dict
except ImportError as e:
    print("""
Error: The 'lm_eval' module was not found.
To install, follow these steps:
pip install git+https://github.com/EleutherAI/lm-evaluation-harness.git
""")
    raise  # Re-raise the ImportError

from torchao.quantization import (
    int4_weight_only,
    int8_weight_only,
    int8_dynamic_activation_int8_weight,
    quantize_,
    autoquant,
)
from torchao.sparsity import (
    sparsify_,
    semi_sparse_weight,
)

torch._inductor.config.force_fuse_int_mm_with_mul = True
torch._inductor.config.fx_graph_cache = True

def pretty_print_nested_results(results, precision: int = 6):
    def format_value(value):
        if isinstance(value, float):
            return f"{value:.{precision}f}"
        return value

    main_table = []
    for task, metrics in results["results"].items():
        subtable = [[k, format_value(v)] for k, v in metrics.items() if k != 'alias']
        subtable.sort(key=lambda x: x[0])  # Sort metrics alphabetically
        formatted_subtable = tabulate(subtable, tablefmt='grid')
        main_table.append([task, formatted_subtable])

    print(tabulate(main_table, headers=['Task', 'Metrics'], tablefmt='grid'))

<<<<<<< HEAD
def run_evaluation(repo_id, tasks, limit, device, precision, quantization, sparsity, compile, batch_size, max_length):
=======
def run_evaluation(repo_id, tasks, limit, device, precision, quantization, compile, save, batch_size, max_length):
>>>>>>> 5f35645b

    tokenizer = AutoTokenizer.from_pretrained(repo_id)
    model = AutoModelForCausalLM.from_pretrained(repo_id).to(dtype=precision, device=device)

<<<<<<< HEAD
    if compile:
            model = torch.compile(model, mode="max-autotune", fullgraph=True)

=======
    if quantization == "autoquant" and compile:
        model = torch.compile(model, mode="max-autotune", fullgraph=True)
>>>>>>> 5f35645b

    if quantization == "int8dq":
        quantize_(model, int8_dynamic_activation_int8_weight())
    elif quantization == "int8wo":
        quantize_(model, int8_weight_only())
    elif quantization == "int4wo":
        # note cannot quantize this model on cpu and run it on cuda at this time
        quantize_(model.to(device=device), int4_weight_only())
    elif quantization == "autoquant":
        model = autoquant(model.to(device=device))

<<<<<<< HEAD
    if sparsity == "semi_sparse":
        def all_linear(mod, name):
            if isinstance(mod, torch.nn.Linear) and "lm_head" not in name:
                return True
            return False
        torch.sparse.semi_structured._FORCE_CUTLASS = False
        sparsify_(model, semi_sparse_weight(), filter_fn=all_linear)
    elif sparsity == "semi_sparse_mlp_only":
        def all_linear(mod, name):
            if isinstance(mod, torch.nn.Linear) and "lm_head" not in name and "mlp" in name:
                return True
            return False
        torch.sparse.semi_structured._FORCE_CUTLASS = False
        sparsify_(model, semi_sparse_weight(), filter_fn=all_linear)
=======
    if quantization != "autoquant" and compile:
        model = torch.compile(model, mode="max-autotune", fullgraph=True)
>>>>>>> 5f35645b

    with torch.no_grad():
        result = evaluate(
            HFLM(
                pretrained=model.to(device),
                tokenizer=tokenizer,
                batch_size=batch_size,
                max_length=max_length),
            get_task_dict(tasks),
            limit = limit,
        )

        pretty_print_nested_results(result)

    if save:
        # This doesn't work yet: https://github.com/huggingface/transformers/issues/32364
        # model.save_pretrained("quantized_model_test", safe_serialization=False)
        file_name = repo_id.split("/")[-1] + "-" + quantization + ".pt"
        torch.save(model.state_dict(), file_name)


if __name__ == '__main__':
    import argparse
    parser = argparse.ArgumentParser(description='Run HF Model Evaluation')
    parser.add_argument('--repo_id', type=str, default="meta-llama/Meta-Llama-3-8B", help='Repository ID to download from HF.')
    parser.add_argument('--tasks', nargs='+', type=str, default=["wikitext"], help='List of lm-eluther tasks to evaluate usage: --tasks task1 task2')
    parser.add_argument('--limit', type=int, default=None, help='Number of eval samples to evaluate')
    parser.add_argument('--precision', type=lambda x: getattr(torch, x.split(".")[-1]), default=torch.bfloat16, help='dtype precision to use')
    parser.add_argument('--device', type=str, default="cuda", help='Device to use for evaluation')
    parser.add_argument('-q', '--quantization', default = "None", choices=["int8dq", "int8wo", "int4wo","autoquant", "None"], help='Which quantization technique to apply')
    parser.add_argument('-s', '--sparsity', default = "None", choices=["semi_sparse", "semi_sparse_mlp_only", "None"], help='Which sparsity technique to apply')
    parser.add_argument('--compile', action='store_true', help='Whether to compile the model.')
    parser.add_argument('--save', action='store_true', help='Whether to save the model.')
    parser.add_argument('--batch_size', type=int, default=1, help='Batch size to use for evaluation, note int8wo and int4wo work best with small batchsizes, int8dq works better with large batchsizes')
    parser.add_argument('--max_length', type=int, default=None, help='Length of text to process at one time')

    args = parser.parse_args()
<<<<<<< HEAD
    run_evaluation(args.repo_id, args.tasks, args.limit, args.device, args.precision, args.quantization, args.sparsity, args.compile, args.batch_size, args.max_length)
=======
    run_evaluation(args.repo_id, args.tasks, args.limit, args.device, args.precision, args.quantization, args.compile, args.save, args.batch_size, args.max_length)
>>>>>>> 5f35645b
<|MERGE_RESOLUTION|>--- conflicted
+++ resolved
@@ -44,23 +44,13 @@
 
     print(tabulate(main_table, headers=['Task', 'Metrics'], tablefmt='grid'))
 
-<<<<<<< HEAD
-def run_evaluation(repo_id, tasks, limit, device, precision, quantization, sparsity, compile, batch_size, max_length):
-=======
-def run_evaluation(repo_id, tasks, limit, device, precision, quantization, compile, save, batch_size, max_length):
->>>>>>> 5f35645b
+def run_evaluation(repo_id, tasks, limit, device, precision, quantization, sparsity, compile, save, batch_size, max_length):
 
     tokenizer = AutoTokenizer.from_pretrained(repo_id)
     model = AutoModelForCausalLM.from_pretrained(repo_id).to(dtype=precision, device=device)
 
-<<<<<<< HEAD
-    if compile:
-            model = torch.compile(model, mode="max-autotune", fullgraph=True)
-
-=======
     if quantization == "autoquant" and compile:
         model = torch.compile(model, mode="max-autotune", fullgraph=True)
->>>>>>> 5f35645b
 
     if quantization == "int8dq":
         quantize_(model, int8_dynamic_activation_int8_weight())
@@ -72,7 +62,9 @@
     elif quantization == "autoquant":
         model = autoquant(model.to(device=device))
 
-<<<<<<< HEAD
+    if quantization != "autoquant" and compile:
+        model = torch.compile(model, mode="max-autotune", fullgraph=True)
+
     if sparsity == "semi_sparse":
         def all_linear(mod, name):
             if isinstance(mod, torch.nn.Linear) and "lm_head" not in name:
@@ -87,10 +79,9 @@
             return False
         torch.sparse.semi_structured._FORCE_CUTLASS = False
         sparsify_(model, semi_sparse_weight(), filter_fn=all_linear)
-=======
-    if quantization != "autoquant" and compile:
+    
+    if sparsity and compile:
         model = torch.compile(model, mode="max-autotune", fullgraph=True)
->>>>>>> 5f35645b
 
     with torch.no_grad():
         result = evaluate(
@@ -128,8 +119,4 @@
     parser.add_argument('--max_length', type=int, default=None, help='Length of text to process at one time')
 
     args = parser.parse_args()
-<<<<<<< HEAD
-    run_evaluation(args.repo_id, args.tasks, args.limit, args.device, args.precision, args.quantization, args.sparsity, args.compile, args.batch_size, args.max_length)
-=======
-    run_evaluation(args.repo_id, args.tasks, args.limit, args.device, args.precision, args.quantization, args.compile, args.save, args.batch_size, args.max_length)
->>>>>>> 5f35645b
+    run_evaluation(args.repo_id, args.tasks, args.limit, args.device, args.precision, args.quantization, args.sparsity, args.compile, args.save, args.batch_size, args.max_length)